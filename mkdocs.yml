site_name: Essex-Toolkit
  
theme:
  name: material
  features:
    - content.code.copy
    - content.code.select
    - navigation.footer

nav:
<<<<<<< HEAD
  - Intro: index.md
  - essex-config: '!include ./python/essex-config/mkdocs.yml'
=======
  - Intro: index.md  
  - reactivedataflow: '!include ./python/reactivedataflow/mkdocs.yml'
>>>>>>> 0f4f166d

plugins:
  - search
  - monorepo

repo_url: https://github.com/microsoft/essex-toolkit
repo_name: essex-toolkit
copyright: >
  &copy; 2025 Microsoft&nbsp;|&nbsp;
  <a href="https://go.microsoft.com/fwlink/?LinkId=521839">Privacy</a>&nbsp;|&nbsp;
  <a href="https://go.microsoft.com/fwlink/?LinkId=2259814">Consumer Heath Privacy</a>&nbsp;|&nbsp;
  <a onclick="window.manageConsent();">Cookies</a>&nbsp;|&nbsp;
  <a href="https://go.microsoft.com/fwlink/?LinkID=206977">Terms of Use</a>&nbsp;|&nbsp;
  <a href="https://www.microsoft.com/trademarks">Trademarks</a>

extra:
  polyfills:
    - "https://wcpstatic.microsoft.com/mscc/lib/v2/wcp-consent.js"
    
extra_javascript:
  - "scripts/create_cookie_banner.js"
markdown_extensions:

  - pymdownx.highlight:
      anchor_linenums: true
  - pymdownx.superfences:
      custom_fences:
        - name: mermaid
          class: mermaid
          format: !!python/name:pymdownx.superfences.fence_code_format<|MERGE_RESOLUTION|>--- conflicted
+++ resolved
@@ -8,13 +8,8 @@
     - navigation.footer
 
 nav:
-<<<<<<< HEAD
-  - Intro: index.md
-  - essex-config: '!include ./python/essex-config/mkdocs.yml'
-=======
   - Intro: index.md  
-  - reactivedataflow: '!include ./python/reactivedataflow/mkdocs.yml'
->>>>>>> 0f4f166d
+  - reactivedataflow: '!include ./python/fnllm/mkdocs.yml'
 
 plugins:
   - search
