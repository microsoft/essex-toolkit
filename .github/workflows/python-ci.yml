name: Python-CI
on:
  push:
    branches: [main]
  pull_request:
    paths:
      - 'python/**/*'
      - '**/*.py'
      - '**/*.toml'
      - .github/workflows/python-ci.yml
env:
  UV_VERSION: "0.6.11"  

jobs:
  docs_build:
    runs-on: ubuntu-latest
    env:
      PYTHON_VERSION: '3.12'

    steps:
      - uses: actions/checkout@v2

      - name: Set up Python ${{ env.PYTHON_VERSION}}
        uses: actions/setup-python@v2
        with:
          python-version: ${{ env.PYTHON_VERSION}}

      - name: Install uv
        uses: astral-sh/setup-uv@v2
        with:
          version: ${{ env.UV_VERSION }}

      - name: Install Dependencies
        run: uv sync --locked --all-packages
          
      - name: Essex-Toolkit - Build Docs
        shell: bash
        run: uv run poe build_docs

  build:
    runs-on: ubuntu-latest
    strategy:
      matrix:
        python-version: ['3.10', '3.11', '3.12']
<<<<<<< HEAD
        project: ["essex-config", "fnllm"]
=======
        project: ["reactivedataflow", "fnllm"]
>>>>>>> 0f4f166d

    steps:
      - uses: actions/checkout@v2

      - name: Set up Python ${{ matrix.python-version }}
        uses: actions/setup-python@v2
        with:
          python-version: ${{ matrix.python-version }}

      - name: Install uv
        uses: astral-sh/setup-uv@v2
        with:
          version: ${{ env.UV_VERSION }}

      - name: Install Dependencies
        run: uv sync --locked --all-packages
      
      - name: Install Azurite
        if: matrix.project == 'fnllm'
        id: azuright
        uses: potatoqualitee/azuright@v1.1

      - name: ${{ matrix.project }} - Check
        working-directory: ./python/${{ matrix.project }}
        run: |
          uv run poe check

      - name: ${{ matrix.project }} - Test
        working-directory: ./python/${{ matrix.project }}
        run: |
          uv run poe test_coverage<|MERGE_RESOLUTION|>--- conflicted
+++ resolved
@@ -42,11 +42,7 @@
     strategy:
       matrix:
         python-version: ['3.10', '3.11', '3.12']
-<<<<<<< HEAD
-        project: ["essex-config", "fnllm"]
-=======
-        project: ["reactivedataflow", "fnllm"]
->>>>>>> 0f4f166d
+        project: ["fnllm"]
 
     steps:
       - uses: actions/checkout@v2
