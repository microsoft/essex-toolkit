name: Python-CI
on:
  push:
    branches: [main]
  pull_request:
    paths:
      - 'python/**/*'
      - '**/*.py'
      - '**/*.toml'
      - .github/workflows/python-ci.yml
env:
<<<<<<< HEAD
  UV_VERSION: "0.4.17"
=======
  POETRY_VERSION: '1.8.3'
>>>>>>> ebcfb46a

jobs:
  docs_build:
    runs-on: ubuntu-latest
    env:
      PYTHON_VERSION: '3.12'

    steps:
      - uses: actions/checkout@v2

      - name: Set up Python ${{ env.PYTHON_VERSION}}
        uses: actions/setup-python@v2
        with:
          python-version: ${{ env.PYTHON_VERSION}}

      - name: Install Poetry ${{ env.POETRY_VERSION }}
        uses: abatilo/actions-poetry@v2.1.6
        with:
          poetry-version: ${{ env.POETRY_VERSION }}

      - name: Essex-Toolkit Install dependencies
        shell: bash
        run: poetry install

      - name: Essex-Toolkit - Build Docs
        shell: bash
        run: poetry run poe build_docs

  build:
    runs-on: ubuntu-latest
    strategy:
      matrix:
        python-version: ['3.10', '3.11', '3.12']
        project: ["reactivedataflow", "essex-config", "fnllm"]

    steps:
      - uses: actions/checkout@v2

      - name: Set up Python ${{ matrix.python-version }}
        uses: actions/setup-python@v2
        with:
          python-version: ${{ matrix.python-version }}

      - name: Install uv
        uses: astral-sh/setup-uv@v2
        with:
          version: ${{ env.UV_VERSION }}

      - name: Install Azurite
        id: azuright
        uses: potatoqualitee/azuright@v1.1

      - name: ${{ matrix.project }} - Check
        working-directory: ./python/${{ matrix.project }}
        run: |
          uv run poe check

      - name: ${{ matrix.project }} - Test
        working-directory: ./python/${{ matrix.project }}
        run: |
          uv run poe test_coverage<|MERGE_RESOLUTION|>--- conflicted
+++ resolved
@@ -9,11 +9,7 @@
       - '**/*.toml'
       - .github/workflows/python-ci.yml
 env:
-<<<<<<< HEAD
   UV_VERSION: "0.4.17"
-=======
-  POETRY_VERSION: '1.8.3'
->>>>>>> ebcfb46a
 
 jobs:
   docs_build:
@@ -29,18 +25,14 @@
         with:
           python-version: ${{ env.PYTHON_VERSION}}
 
-      - name: Install Poetry ${{ env.POETRY_VERSION }}
-        uses: abatilo/actions-poetry@v2.1.6
+      - name: Install uv
+        uses: astral-sh/setup-uv@v2
         with:
-          poetry-version: ${{ env.POETRY_VERSION }}
-
-      - name: Essex-Toolkit Install dependencies
-        shell: bash
-        run: poetry install
-
+          version: ${{ env.UV_VERSION }}
+          
       - name: Essex-Toolkit - Build Docs
         shell: bash
-        run: poetry run poe build_docs
+        run: uv run poe build_docs
 
   build:
     runs-on: ubuntu-latest
