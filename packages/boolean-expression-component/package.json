--- conflicted
+++ resolved
@@ -22,11 +22,7 @@
 	},
 	"devDependencies": {
 		"@essex/scripts": "^21.0.2",
-<<<<<<< HEAD
-		"@fluentui/react": "^8.65.1",
-=======
-		"@fluentui/react": "^8.66.1",
->>>>>>> ed631091
+		"@fluentui/react": "^8.66.1
 		"@types/react": "^18.0.5",
 		"@types/react-dom": "^18.0.1",
 		"react": "^18.0.0",
