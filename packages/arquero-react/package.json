{
	"name": "@essex/arquero-react",
	"version": "1.0.3",
	"type": "module",
	"main": "src/index.ts",
	"publishConfig": {
		"main": "dist/lib/index.js",
		"types": "dist/lib/index.d.ts"
	},
	"sideEffects": false,
	"author": "Nathan Evans <naevans@microsoft.com>",
	"license": "MIT",
	"contributors": [
		"Nathan Evans <naevans@microsoft.com>",
		"Dayenne Souza <ddesouza@microsoft.com>",
		"Andres Morales <andresmor@microsoft.com>",
		"Monica Carvajal <mcarvajal@microsoft.com>",
		"Chris Trevino <chris.trevino@microsoft.com>",
		"Derek Worthen <deworthe@microsoft.com>",
		"Gaudy Blanco <gaudyb@microsoft.com>"
	],
	"repository": {
		"type": "git",
		"url": "git+https://github.com/microsoft/essex-js-toolkit"
	},
	"bugs": {
		"url": "https://github.com/microsoft/essex-js-toolkit/issues"
	},
	"scripts": {
		"clean": "essex clean dist docs",
		"build": "essex build --docs --skipExportCheck"
	},
	"dependencies": {
		"@essex/arquero": "workspace:^",
		"@essex/charts-react": "workspace:^",
		"d3-format": "^3.1.0",
		"lodash-es": "^4.17.21",
		"react-if": "^4.1.3"
	},
	"devDependencies": {
		"@essex/scripts": "^21.0.2",
		"@essex/tsconfig-base": "^1.0.2",
<<<<<<< HEAD
		"@fluentui/react": "^8.65.1",
=======
		"@fluentui/react": "^8.66.1",
>>>>>>> ed631091
		"@fluentui/utilities": "^8.8.2",
		"@thematic/react": "^2.0.7",
		"@types/d3-format": "^3.0.1",
		"@types/lodash": "^4.14.182",
		"@types/lodash-es": "^4.17.6",
		"@types/node": "^17.0.25",
		"@types/react": "^18.0.5",
		"@types/react-dom": "^18.0.1",
		"@types/react-is": "^17.0.3",
		"@types/react-router-dom": "^5.3.3",
		"@types/styled-components": "^5.1.25",
		"arquero": "^4.8.8",
		"react": "^18.0.0",
		"styled-components": "^5.3.5",
		"typescript": "^4.6.3"
	},
	"peerDependencies": {
		"@fluentui/react": "^8.24.0",
		"@fluentui/utilities": "^8.2.1",
		"@thematic/core": "^1.3.0",
		"@thematic/d3": "^1.3.0",
		"@thematic/react": "^1.3.0",
		"arquero": "^4.8.7",
		"react": ">= 18",
		"styled-components": "^5.3.0"
	}
}<|MERGE_RESOLUTION|>--- conflicted
+++ resolved
@@ -40,11 +40,7 @@
 	"devDependencies": {
 		"@essex/scripts": "^21.0.2",
 		"@essex/tsconfig-base": "^1.0.2",
-<<<<<<< HEAD
-		"@fluentui/react": "^8.65.1",
-=======
 		"@fluentui/react": "^8.66.1",
->>>>>>> ed631091
 		"@fluentui/utilities": "^8.8.2",
 		"@thematic/react": "^2.0.7",
 		"@types/d3-format": "^3.0.1",
