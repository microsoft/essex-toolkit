/*!
 * Copyright (c) Microsoft. All rights reserved.
 * Licensed under the MIT license. See LICENSE file in the project.
 */

import type { IColumn, IDetailsListStyles } from '@fluentui/react'
import {
	ConstrainMode,
	DetailsList,
	DetailsListLayoutMode,
	SelectionMode,
} from '@fluentui/react'
import type { RowObject } from 'arquero/dist/types/table/table'
import { memo, useCallback, useEffect, useMemo, useState } from 'react'
import styled from 'styled-components'

import { groupBuilder } from '../common/groups.js'
import {
	useColumns,
	useDetailsHeaderRenderer,
	useDetailsListStyles,
	useGroupHeaderRenderer,
	useSlicedTable,
	useSortedGroups,
	useSortedTable,
	useSortHandling,
	useStripedRowsRenderer,
	useSubsetTable,
	useTableMetadata,
} from './hooks/index.js'
import type { ArqueroDetailsListProps, DetailsListFeatures } from './types.js'
import { debounceFn } from './util/index.js'

/**
 * Renders an arquero table using a fluent DetailsList.
 */
export const ArqueroDetailsList: React.FC<ArqueroDetailsListProps> = memo(
	function ArqueroDetailsList({
		table,
		features = {},
		metadata,
		offset = 0,
		limit = Infinity,
		includeAllColumns = true,
		visibleColumns,
		isSortable = false,
		isStriped = false,
		isColumnClickable = false,
		showColumnBorders = false,
		selectedColumn,
		onColumnClick,
		onCellDropdownSelect,
		onRenderGroupHeader,
		onChangeMetadata,
		// extract props we want to set data-centric defaults for
		selectionMode = SelectionMode.none,
		layoutMode = DetailsListLayoutMode.fixedColumns,
		columns,
		onColumnHeaderClick,
		styles,
		defaultSortColumn,
		defaultSortDirection,
		isHeadersFixed = false,
		compact = false,
		isResizable = true,
		// passthrough the remainder as props
		...props
	}) {
		const [version, setVersion] = useState(0)
		const { sortColumn, sortDirection, handleColumnHeaderClick } =
			useSortHandling(
				isSortable,
				onColumnHeaderClick,
				defaultSortColumn,
				defaultSortDirection,
			)

		// first subset the table using the visible columns
		// this will prevent any further operations on columns we aren't going to show
		const subset = useSubsetTable(table, visibleColumns)
		// sort the table internally
		// note that this is different than the orderby of a pipeline step
		// this is a temporary sort only for the table display
		const sorted = useSortedTable(subset, sortColumn, sortDirection)
		// slice any potential page
		const sliced = useSlicedTable(sorted, offset, limit)
		// last, copy these items to actual JS objects for the DetailsList
		const items = useMemo(() => sliced.objects(), [sliced])

		// if the table is grouped, groups the information in a way we can iterate
		const groupedEntries = useMemo(
			() =>
				table.isGrouped() ? sliced.objects({ grouped: 'entries' }) : undefined,
			[sliced, table],
		)

		// sorts first level group headers
		const sortedGroups = useSortedGroups(
			table,
			sortColumn,
			sortDirection,
			groupedEntries,
		)

		const computedMetadata = useTableMetadata(
			table,
			metadata,
			anyStatsFeatures(features),
			onChangeMetadata,
		)

		const isDefaultHeaderClickable = useMemo((): any => {
			return isSortable || isColumnClickable || !!onColumnHeaderClick
		}, [isSortable, isColumnClickable, onColumnHeaderClick])

		const onColumnResize = useCallback(
			(column: IColumn | undefined, newWidth: number | undefined) => {
				const set = () => setVersion(prev => prev + 1)
				if (column?.currentWidth !== newWidth) {
					debounceFn(set)
				}
			},
			[setVersion],
		)

		const displayColumns = useColumns(
			table,
			computedMetadata,
			columns,
			visibleColumns,
			handleColumnHeaderClick,
			{
				features,
				sortColumn,
				sortDirection,
				selectedColumn,
				onColumnClick,
				onCellDropdownSelect,
				isDefaultHeaderClickable,
				includeAllColumns,
				isColumnClickable,
				showColumnBorders,
				compact,
				isResizable,
			},
		)

		const headerStyle = useDetailsListStyles(
			isHeadersFixed,
			features,
			styles as IDetailsListStyles,
			!!onColumnClick,
			compact,
		)

		const renderRow = useStripedRowsRenderer(isStriped, showColumnBorders)
		const renderDetailsHeader = useDetailsHeaderRenderer()
		const renderGroupHeader = useGroupHeaderRenderer(
			table,
			computedMetadata,
			onRenderGroupHeader,
			features.lazyLoadGroups,
		)

		const groups = useMemo(() => {
			if (!sliced.isGrouped()) {
				return undefined
			}

			const existingGroups = sliced.groups()
			const totalLevelCount = existingGroups.names.length

			return sortedGroups?.map((row: RowObject) => {
				const initialLevel = 0
				return groupBuilder(
					row,
					existingGroups,
					initialLevel,
					totalLevelCount,
					items,
					sortDirection,
					features.lazyLoadGroups,
					sortColumn,
				)
			})
		}, [sliced, sortedGroups, items, sortColumn, sortDirection, features])
		// as in FluentUI documentation, when updating item we can update the list items with a spread operator.
		// since when adding a new column we're changing the columns prop too, this approach doesn't work for that.
		// a workaround found in the issues suggest to use this version property to use as comparison to force re-render
		useEffect(() => {
			setVersion(prev => prev + 1)
		}, [columns, table, compact])

		return (
			<DetailsWrapper data-is-scrollable="true">
				<DetailsList
					items={[...items]}
					selectionMode={selectionMode}
					layoutMode={layoutMode}
					groups={groups}
					getKey={(_: any, index?: number) => {
						return (index as number).toString()
					}} //To be sure that every key is unique
					groupProps={{
						onRenderHeader: renderGroupHeader,
					}}
					columns={displayColumns}
					constrainMode={ConstrainMode.unconstrained}
					onRenderRow={renderRow}
					onRenderDetailsHeader={renderDetailsHeader}
					onColumnResize={onColumnResize}
					compact={compact}
					{...props}
					listProps={{
						version,
					}}
					styles={headerStyle}
				/>
			</DetailsWrapper>
		)
	},
)

const DetailsWrapper = styled.div`
	height: inherit;
	position: relative;
	max-height: inherit;
	overflow-y: auto;
	overflow-x: auto;

	span.ms-DetailsHeader-cellTitle {
		background-color: ${({ theme }) =>
<<<<<<< HEAD
			theme.application?.().background().hex() ?? ''};
=======
			theme.application?.().background().hex()};
>>>>>>> 8fbb6cd1
	}

	.ms-List-cell {
		min-height: unset;
	}

	.ms-CommandBar {
		padding: unset;
	}

	.ms-OverflowSet {
		justify-content: center;
	}
`

function anyStatsFeatures(features?: DetailsListFeatures) {
	return Object.values(features || {}).some(v => v === true)
}<|MERGE_RESOLUTION|>--- conflicted
+++ resolved
@@ -230,11 +230,7 @@
 
 	span.ms-DetailsHeader-cellTitle {
 		background-color: ${({ theme }) =>
-<<<<<<< HEAD
-			theme.application?.().background().hex() ?? ''};
-=======
 			theme.application?.().background().hex()};
->>>>>>> 8fbb6cd1
 	}
 
 	.ms-List-cell {
