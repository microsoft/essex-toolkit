--- conflicted
+++ resolved
@@ -12,10 +12,9 @@
     "pydantic>=2.7.4"
 ]
 
-<<<<<<< HEAD
 [tool.uv]
 dev-dependencies = [
-    "ruff>=0.4.8",
+    "ruff>=0.6.8",
     "poethepoet>=0.26.1",
     "pytest>=8.2.2",
     "pyright>=1.1.366",
@@ -23,23 +22,6 @@
     "numpy<2",
     "pytest-asyncio>=0.23.7"
 ]
-=======
-[tool.poetry.dependencies]
-python = "^3.10"
-reactivex = "^4.0.4"
-networkx = "^3.3"
-pydantic = "^2.7.4"
-
-
-[tool.poetry.group.dev.dependencies]
-ruff = "^0.6.8"
-poethepoet = "^0.26.1"
-pytest = "^8.2.2"
-pyright = "^1.1.366"
-coverage = "^7.5.3"
-numpy = "<2"
-pytest-asyncio = "^0.23.7"
->>>>>>> 9797be57
 
 [build-system]
 requires = ["hatchling"]
@@ -72,7 +54,6 @@
 test_only = "pytest -v -k"
 
 [tool.ruff]
-target-version = "py310"
 extend-include = ["*.ipynb"]
 
 [tool.ruff.format]
