--- conflicted
+++ resolved
@@ -12,7 +12,6 @@
     "pydantic>=2.7.4"
 ]
 
-<<<<<<< HEAD
 [tool.uv]
 dev-dependencies = [
     "ruff>=0.6.8",
@@ -21,26 +20,9 @@
     "pyright>=1.1.366",
     "coverage>=7.5.3",
     "numpy<2",
-    "pytest-asyncio>=0.23.7"
+    "pytest-asyncio>=0.23.7",
+    "mkdocs-material>=9.5.39"
 ]
-=======
-[tool.poetry.dependencies]
-python = "^3.10"
-reactivex = "^4.0.4"
-networkx = "^3.3"
-pydantic = "^2.7.4"
-
-
-[tool.poetry.group.dev.dependencies]
-ruff = "^0.6.8"
-poethepoet = "^0.26.1"
-pytest = "^8.2.2"
-pyright = "^1.1.366"
-coverage = "^7.5.3"
-numpy = "<2"
-pytest-asyncio = "^0.23.7"
-mkdocs-material = "^9.5.39"
->>>>>>> db4afdf0
 
 [build-system]
 requires = ["hatchling"]
