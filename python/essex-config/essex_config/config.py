"""Main configuration module for the essex_config package."""

<<<<<<< HEAD
import inspect
import os
=======
>>>>>>> cb47c652
from functools import cache
from types import UnionType
from typing import (
    Any,
    TypeVar,
    Union,
    cast,
    get_args,
    get_origin,
)

from pydantic import BaseModel
from pydantic_core import PydanticUndefined

from essex_config.field_annotations import (
    Alias,
    Parser,
    Prefixed,
    Updatable,
    get_annotation,
)
from essex_config.sources import EnvSource, Source
from essex_config.utils import parse_string_template

from .utils import is_pydantic_model

DEFAULT_SOURCE_LIST: list[Source] = [EnvSource()]


T = TypeVar("T", bound=BaseModel)


def load_config(
    cls: type[T],
    *,
    sources: list[Source] = DEFAULT_SOURCE_LIST,
    prefix: str = "",
    inner: bool = False,
    refresh_config: bool = False,
    parse_env_values: bool = False,
) -> T:
    """Instantiate the configuration and all values.

    Parameters
    ----------
        sources: tuple[Source], optional
            A tuple of sources to use to get the values.
        prefix: str, optional
            The prefix name to use to look for the values in the sources, by default ""
        refresh_config: bool, optional
            If True, the cache is cleared before loading the configuration.

    Returns
    -------
        T: Instance of the configuration class.

    Raises
    ------
        ValueError
            If any of the values is not found.
    """
    if refresh_config:
        _load_config.cache_clear()
    return _load_config(cls, tuple(sources), prefix, inner, parse_env_values)


@cache
def _load_config(
    cls: type[T],
    sources: tuple[Source, ...],
    prefix: str = "",
    inner: bool = False,
    parse_env_values: bool = False,
) -> T:
    """Instantiate the configuration and all values.

    Parameters
    ----------
        sources: tuple[Source], optional
            A tuple of sources to use to get the values.
        prefix: str, optional
            The prefix name to use to look for the values in the sources, by default ""

    Returns
    -------
        T: Instance of the configuration class.

    Raises
    ------
        ValueError
            If any of the values is not found.
    """
    values = {}
    for name, info in cls.model_fields.items():
        field_type = cast(type, info.annotation)

        source_alias: dict[type, Alias] = {
            metadata.source: metadata
            for metadata in info.metadata
            if isinstance(metadata, Alias)
        }

        prefix_annotation = get_annotation(Prefixed, info)
        parser_annotation = get_annotation(Parser, info)
        update_annotation = get_annotation(Updatable, info)

        if prefix_annotation is not None:
            field_prefix = (
                f"{prefix}.{prefix_annotation.prefix}"
                if prefix != ""
                else prefix_annotation.prefix
            )
        else:
            field_prefix = prefix

        origin = get_origin(field_type)
        if origin is Union or origin is UnionType:
            types = get_args(field_type)
            for type_ in types:
                if is_pydantic_model(type_):
                    if prefix_annotation is None:
                        field_prefix += f".{name}" if field_prefix != "" else name
                    try:
                        values[name] = _load_config(
                            type_,
                            sources,
                            prefix=field_prefix,
                            inner=True,
                            parse_env_values=parse_env_values,
                        )
                    except Exception:  # noqa: S112, BLE001
                        continue
                    else:
                        break
            if name in values and values[name] is not None:
                continue
        elif is_pydantic_model(field_type):
            if prefix_annotation is None:
                field_prefix += f".{name}" if field_prefix != "" else name
            values[name] = _load_config(
                field_type,
                sources,
                prefix=field_prefix,
                inner=True,
                parse_env_values=parse_env_values,
            )
            continue

        env_values: dict[str, Any] = {}
        for source in filter(lambda src: isinstance(src, EnvSource), sources):
            source = cast(EnvSource, source)
            env_values = {**source.get_data(), **env_values}

        value = None
        for source in sources:
            if (
                source.prefix is not None
                and prefix_annotation is not None
                and field_prefix == prefix_annotation.prefix
            ) or (source.prefix is not None and inner):
                # Add the source prefix to the prefix annotated field
                field_prefix = f"{source.prefix}.{field_prefix}"
            elif source.prefix is not None and field_prefix != "":
                # Replace the root prefix with the source prefix
                without_root_prefix = ".".join(field_prefix.split(".")[1:])
                field_prefix = (
                    f"{source.prefix}.{without_root_prefix}"
                    if without_root_prefix != ""
                    else source.prefix
                )
            elif source.prefix is not None and field_prefix == "":
                # Use the source prefix as the field prefix
                field_prefix = source.prefix
            try:
                if value and update_annotation:
                    _value = source.get_value(
                        name,
                        field_type,
                        field_prefix,
                        source_alias.get(type(source)),
                        parser_annotation,
                    )
                    value = update_annotation.update(value, _value)
                else:
                    value = source.get_value(
                        name,
                        field_type,
                        field_prefix,
                        source_alias.get(type(source)),
                        parser_annotation,
                    )

                if update_annotation is None:
                    break
            except KeyError:
                continue

        if value is None and info.default is not PydanticUndefined:
            value = info.default
        if value is None and info.default_factory is not None:
            value = info.default_factory()

        if parse_env_values:
            value = parse_string_template(value, {**os.environ, **env_values})

        if (value is None or value is PydanticUndefined) and info.is_required():
            msg = f"Value for {name} is required and not found in any source."
            raise ValueError(msg)

        values[name] = value

    return cls.model_validate(values)<|MERGE_RESOLUTION|>--- conflicted
+++ resolved
@@ -1,10 +1,6 @@
 """Main configuration module for the essex_config package."""
 
-<<<<<<< HEAD
-import inspect
 import os
-=======
->>>>>>> cb47c652
 from functools import cache
 from types import UnionType
 from typing import (
