--- conflicted
+++ resolved
@@ -1,12 +1,7 @@
 [tool.poetry]
 name = "essex-config"
-<<<<<<< HEAD
-version = "0.0.2"
-description = ""
-=======
 version = "0.0.3"
 description = "Python library for creating configuration objects that read from various sources, including files, environment variables, and Azure Key Vault."
->>>>>>> e05e5d1f
 authors = ["Andres Morales <andresmor@microsoft.com>"]
 readme = "README.md"
 
