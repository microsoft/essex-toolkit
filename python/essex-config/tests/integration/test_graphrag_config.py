--- conflicted
+++ resolved
@@ -2,10 +2,7 @@
 from pathlib import Path
 from unittest import mock
 
-<<<<<<< HEAD
-=======
 from essex_config import load_config
->>>>>>> e05e5d1f
 from essex_config.sources import EnvSource, FileSource
 
 from .graphrag_config import GraphRagConfig, LLMType, ReportingType, TextEmbeddingTarget
@@ -24,11 +21,7 @@
     clear=True,
 )
 def test_graphrag_api_key_override():
-<<<<<<< HEAD
-    config = GraphRagConfig.load_config(sources=[EnvSource(prefix="graphrag")])
-=======
     config = load_config(GraphRagConfig, sources=[EnvSource(prefix="graphrag")])
->>>>>>> e05e5d1f
     assert config.llm.api_key == "abc123"
 
 
@@ -40,21 +33,13 @@
     clear=True,
 )
 def test_graphrag_api_key_override_2():
-<<<<<<< HEAD
-    config = GraphRagConfig.load_config(sources=[EnvSource(prefix="graphrag")])
-=======
     config = load_config(GraphRagConfig, sources=[EnvSource(prefix="graphrag")])
->>>>>>> e05e5d1f
     assert config.llm.api_key == "abc123"
 
 
 def test_graphrag_yml():
-<<<<<<< HEAD
-    config = GraphRagConfig.load_config(
-=======
     config = load_config(
         GraphRagConfig,
->>>>>>> e05e5d1f
         sources=[
             EnvSource(prefix="graphrag"),
             FileSource(
@@ -62,11 +47,7 @@
                 required=True,
                 prefix="",
             ),
-<<<<<<< HEAD
-        ]
-=======
         ],
->>>>>>> e05e5d1f
     )
     assert config.root_dir == "/some/path"
     assert config.encoding_model == "utf-812"
@@ -156,11 +137,7 @@
     clear=True,
 )
 def test_graphrag_config_env_vars():
-<<<<<<< HEAD
-    config = GraphRagConfig.load_config(sources=[EnvSource(prefix="graphrag")])
-=======
     config = load_config(GraphRagConfig, sources=[EnvSource(prefix="graphrag")])
->>>>>>> e05e5d1f
     assert config.root_dir == "root"
     assert config.encoding_model == "model_xyz"
     assert config.reporting.type == ReportingType.console
