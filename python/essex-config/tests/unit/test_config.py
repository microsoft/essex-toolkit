"""Test configuration for the essex-config package."""

import re
from typing import Annotated, Any, TypeVar

import pytest
from pydantic import BaseModel, Field

<<<<<<< HEAD
from essex_config.config import config
=======
from essex_config import load_config
>>>>>>> e05e5d1f
from essex_config.field_decorators import Alias, Parser, Prefixed
from essex_config.sources import Source
from essex_config.sources.args_source import ArgSource
from essex_config.sources.env_source import EnvSource
from essex_config.sources.utils import json_list_parser, plain_text_list_parser

T = TypeVar("T")


class MockSource(Source):
    def __init__(self, prefix: str | None = None):
        self.data = {
            "hello": "world",
            "prefix.hello": "world prefixed",
            "not_hello": "not world",
            "field_prefix.hello": "world prefixed field",
            "source_prefix.field_prefix.hello": "world prefixed field",
            "no_prefix_field": 1,
            "nested.hello": "nested world",
            "nested2.hello": "nested2 world",
            "nested.not_hello_nested": "nested alias world",
            "not_int": "this is not a int value",
            "custom_parser": "[1,2,3,4]",
            "custom_parser2": "1,2,3,4",
            "malformed_json": "[1,2,3,4",
            "hex_string": "0xDEADBEEF",
            "lower_false": "false",
            "plain_text_list": "1,2,3,4",
        }
        super().__init__(prefix)

    def _get_value(
        self,
        key: str,
    ) -> Any:
        return self.data[key]

    def __contains__(self, key: str) -> bool:  # pragma: no cover
        """Check if the key is present in the source."""
        return key in self.data


def test_basic_config():
    class BasicConfiguration(BaseModel):
        hello: str

    basic_config = load_config(BasicConfiguration, sources=[MockSource()])
    assert basic_config.hello == "world"

    assert type(basic_config) == BasicConfiguration


def test_prefixed_config():
    class PrefixedConfiguration(BaseModel):
        hello: str

    basic_config = load_config(
        PrefixedConfiguration, sources=[MockSource()], prefix="prefix"
    )
    assert basic_config.hello == "world prefixed"


def test_prefixed_source():
    class PrefixedConfiguration(BaseModel):
        hello: str

    basic_config = load_config(
        PrefixedConfiguration, sources=[MockSource(prefix="prefix")]
    )
    assert basic_config.hello == "world prefixed"


def test_prefixed_source_overrides_config():
    class PrefixedConfiguration(BaseModel):
        hello: str

    basic_config = load_config(
        PrefixedConfiguration,
        sources=[MockSource(prefix="prefix")],
        prefix="override this",
    )
    assert basic_config.hello == "world prefixed"


def test_prefixed_source():
    @config(sources=[MockSource(prefix="prefix")])
    class PrefixedConfiguration(BaseModel):
        hello: str

    basic_config = PrefixedConfiguration.load_config()
    assert basic_config.hello == "world prefixed"


def test_prefixed_source_overrides_config():
    @config(prefix="override_this", sources=[MockSource(prefix="prefix")])
    class PrefixedConfiguration(BaseModel):
        hello: str

    basic_config = PrefixedConfiguration.load_config()
    assert basic_config.hello == "world prefixed"


def test_alias_config():
    class AliasConfiguration(BaseModel):
        hello: Annotated[str, Alias(MockSource, ["not_hello"])]

    basic_config = load_config(AliasConfiguration, sources=[MockSource()])
    assert basic_config.hello == "not world"


def test_prefixed_field_config():
    class PrefixedFieldConfiguration(BaseModel):
        hello: Annotated[str, Prefixed("field_prefix")]
        no_prefix_field: int

    basic_config = load_config(PrefixedFieldConfiguration, sources=[MockSource()])
    assert basic_config.hello == "world prefixed field"
    assert basic_config.no_prefix_field == 1


def test_prefixed_field_config_with_source_prefix():
<<<<<<< HEAD
    @config(sources=[MockSource(prefix="source_prefix")])
    class PrefixedFieldConfiguration(BaseModel):
        hello: Annotated[str, Prefixed("field_prefix")]

    basic_config = PrefixedFieldConfiguration.load_config()
=======
    class PrefixedFieldConfiguration(BaseModel):
        hello: Annotated[str, Prefixed("field_prefix")]

    basic_config = load_config(
        PrefixedFieldConfiguration, sources=[MockSource(prefix="source_prefix")]
    )
>>>>>>> e05e5d1f
    assert basic_config.hello == "world prefixed field"


def test_nested_config():
    class Inner(BaseModel):
        hello: str

    class NestedConfiguration(BaseModel):
        hello: str
        nested: Inner

    basic_config = load_config(NestedConfiguration, sources=[MockSource()])
    assert basic_config.hello == "world"
    assert basic_config.nested.hello == "nested world"


def test_nested_prefixed_field_config():
    class Inner(BaseModel):
        hello: str

    class NestedConfiguration(BaseModel):
        hello: str
        nested: Annotated[Inner, Prefixed("nested2")]

    basic_config = load_config(NestedConfiguration, sources=[MockSource()])
    assert basic_config.hello == "world"
    assert basic_config.nested.hello == "nested2 world"


def test_nested_alias():
    class Inner(BaseModel):
        hello: Annotated[
            str, Alias(MockSource, ["not_hello_nested"], include_prefix=True)
        ]

    class NestedConfiguration(BaseModel):
        hello: str
        nested: Inner

    basic_config = load_config(NestedConfiguration, sources=[MockSource()])
    assert basic_config.hello == "world"
    assert basic_config.nested.hello == "nested alias world"


def test_nested_alias_for_different_source():
    class Inner(BaseModel):
        hello: Annotated[str, Alias(EnvSource, ["this_should_be_ignored"])]

    class NestedConfiguration(BaseModel):
        hello: str
        nested: Inner

    basic_config = load_config(NestedConfiguration, sources=[MockSource()])
    assert basic_config.hello == "world"
    assert basic_config.nested.hello == "nested world"


def test_cache_and_refresh():
    source = MockSource()

    class BasicConfiguration(BaseModel):
        hello: str

    basic_config = load_config(BasicConfiguration, sources=[source])
    assert basic_config.hello == "world"

    source.data["hello"] = "new world"

    basic_config = load_config(BasicConfiguration, sources=[source])
    assert basic_config.hello == "world"

    basic_config = load_config(
        BasicConfiguration, sources=[source], refresh_config=True
    )
    assert basic_config.hello == "new world"


def test_basic_default_no_value_config():
    class BasicConfiguration(BaseModel):
        not_a_value_in_config: str = "hello"

    basic_config = load_config(BasicConfiguration, sources=[MockSource()])
    assert basic_config.not_a_value_in_config == "hello"


def test_basic_default_no_value_field_config():
    class BasicConfiguration(BaseModel):
        not_a_value_in_config: str = Field(default="hello")

    basic_config = load_config(BasicConfiguration, sources=[MockSource()])
    assert basic_config.not_a_value_in_config == "hello"


def test_basic_default_no_value_field_factory_config():
    class BasicConfiguration(BaseModel):
        not_a_value_in_config: str = Field(default_factory=lambda: "hello")

    basic_config = load_config(BasicConfiguration, sources=[MockSource()])
    assert basic_config.not_a_value_in_config == "hello"


def test_missing_key():
    class KeyErrorConfig(BaseModel):
        not_valid_key: str

    with pytest.raises(
        ValueError,
        match="Value for not_valid_key is required and not found in any source.",
    ):
        load_config(KeyErrorConfig, sources=[MockSource()])


def test_not_required_field():
    class NotRequiredConfig(BaseModel):
        not_required_key: str | None = None

    assert (
        load_config(NotRequiredConfig, sources=[MockSource()]).not_required_key is None
    )


def test_union_type():
    class UnionTypeConfig(BaseModel):
        hello: int | str | None = None
        no_prefix_field: int | str | None = None

    config = load_config(UnionTypeConfig, sources=[MockSource()])
    assert config.hello == "world"
    assert config.no_prefix_field == 1


def test_nested_optional():
    class Inner(BaseModel):
        hello: str

    class NestedConfiguration(BaseModel):
        hello: str
        not_valid_key: Inner | None = None
        nested: Inner | None

    basic_config = load_config(NestedConfiguration, sources=[MockSource()])
    assert basic_config.hello == "world"
    assert basic_config.not_valid_key is None
    assert isinstance(basic_config.nested, Inner)
    assert basic_config.nested.hello == "nested world"


def test_wrong_type():
    class WrongTypeConfig(BaseModel):
        not_int: int

    with pytest.raises(
        ValueError,
        match=re.escape(
            "Cannot convert [this is not a int value] to type [<class 'int'>]."
        ),
    ):
        load_config(WrongTypeConfig, sources=[MockSource()])


def test_wrong_union_type():
    class WrongTypeConfig(BaseModel):
        hello: int | float | None = None

    with pytest.raises(
        ValueError,
        match=re.escape(
            "Cannot convert [world] to any of the types [(<class 'int'>, <class 'float'>, <class 'NoneType'>)]."
        ),
    ):
<<<<<<< HEAD
        WrongTypeConfig.load_config()


def test_custom_parser():
    @config(sources=[MockSource()])
    class CustomParserConfig(BaseModel):
        custom_parser: Annotated[list[int], Parser(json_list_parser)]

    basic_config = CustomParserConfig.load_config()
=======
        load_config(WrongTypeConfig, sources=[MockSource()])


def test_custom_parser():
    class CustomParserConfig(BaseModel):
        custom_parser: Annotated[list[int], Parser(json_list_parser)]

    basic_config = load_config(CustomParserConfig, sources=[MockSource()])
>>>>>>> e05e5d1f
    assert basic_config.custom_parser == [1, 2, 3, 4]


def test_custom_parser_malformed_json():
<<<<<<< HEAD
    @config(sources=[MockSource()])
=======
>>>>>>> e05e5d1f
    class CustomParserConfig(BaseModel):
        malformed_json: Annotated[list[int], Parser(json_list_parser)]

    with pytest.raises(
        ValueError,
        match=re.escape("Error parsing the value [1,2,3,4 for key malformed_json."),
    ):
<<<<<<< HEAD
        CustomParserConfig.load_config()


def test_custom_parser_str():
    @config(sources=[MockSource()])
=======
        load_config(CustomParserConfig, sources=[MockSource()])


def test_custom_parser_str():
>>>>>>> e05e5d1f
    class CustomParserConfig(BaseModel):
        custom_parser2: Annotated[
            list[str], Parser(lambda x, _: [str(i) for i in x.split(",")])
        ]

<<<<<<< HEAD
    basic_config = CustomParserConfig.load_config()
=======
    basic_config = load_config(CustomParserConfig, sources=[MockSource()])
>>>>>>> e05e5d1f
    assert basic_config.custom_parser2 == ["1", "2", "3", "4"]


def test_custom_parser_hex_values():
<<<<<<< HEAD
    @config(sources=[MockSource()])
    class CustomParserConfig(BaseModel):
        hex_string: Annotated[int, Parser(lambda x, _: int(x, 0))]

    basic_config = CustomParserConfig.load_config()
=======
    class CustomParserConfig(BaseModel):
        hex_string: Annotated[int, Parser(lambda x, _: int(x, 0))]

    basic_config = load_config(CustomParserConfig, sources=[MockSource()])
>>>>>>> e05e5d1f
    assert basic_config.hex_string == 0xDEADBEEF


def test_add_runtime_source():
    class Inner(BaseModel):
        value: str

<<<<<<< HEAD
    @config(sources=[MockSource()])
=======
>>>>>>> e05e5d1f
    class RuntimeSourceConfig(BaseModel):
        hello: str
        runtime_source_var: str
        nested: Inner
        lower_false: bool
        random_bool: bool

<<<<<<< HEAD
    basic_config = RuntimeSourceConfig.load_config(
        sources=[
=======
    basic_config = load_config(
        RuntimeSourceConfig,
        sources=[
            MockSource(),
>>>>>>> e05e5d1f
            ArgSource(
                runtime_source_var="runtime",
                random_bool="this is not false",
                **{"nested.value": "world"},
<<<<<<< HEAD
            )
        ]
=======
            ),
        ],
>>>>>>> e05e5d1f
    )
    assert basic_config.hello == "world"
    assert basic_config.runtime_source_var == "runtime"
    assert basic_config.nested.value == "world"
    assert basic_config.lower_false is False
    assert basic_config.random_bool is True


def test_plain_text_parser():
<<<<<<< HEAD
    @config(sources=[MockSource()])
    class CustomParserConfig(BaseModel):
        plain_text_list: Annotated[list[int], Parser(plain_text_list_parser())]

    basic_config = CustomParserConfig.load_config()
=======
    class CustomParserConfig(BaseModel):
        plain_text_list: Annotated[list[int], Parser(plain_text_list_parser())]

    basic_config = load_config(CustomParserConfig, sources=[MockSource()])
>>>>>>> e05e5d1f
    assert basic_config.plain_text_list == [1, 2, 3, 4]


def test_malformed_plaintext_list():
<<<<<<< HEAD
    @config()
=======
>>>>>>> e05e5d1f
    class RuntimeSourceConfig(BaseModel):
        malformed_list: Annotated[list[int], Parser(plain_text_list_parser())]

    with pytest.raises(
        ValueError, match="Error parsing the value 1,2,3,a for key malformed_list."
    ):
<<<<<<< HEAD
        RuntimeSourceConfig.load_config(sources=[ArgSource(malformed_list="1,2,3,a")])
=======
        load_config(RuntimeSourceConfig, sources=[ArgSource(malformed_list="1,2,3,a")])
>>>>>>> e05e5d1f
<|MERGE_RESOLUTION|>--- conflicted
+++ resolved
@@ -6,11 +6,7 @@
 import pytest
 from pydantic import BaseModel, Field
 
-<<<<<<< HEAD
-from essex_config.config import config
-=======
 from essex_config import load_config
->>>>>>> e05e5d1f
 from essex_config.field_decorators import Alias, Parser, Prefixed
 from essex_config.sources import Source
 from essex_config.sources.args_source import ArgSource
@@ -132,20 +128,12 @@
 
 
 def test_prefixed_field_config_with_source_prefix():
-<<<<<<< HEAD
-    @config(sources=[MockSource(prefix="source_prefix")])
     class PrefixedFieldConfiguration(BaseModel):
         hello: Annotated[str, Prefixed("field_prefix")]
 
-    basic_config = PrefixedFieldConfiguration.load_config()
-=======
-    class PrefixedFieldConfiguration(BaseModel):
-        hello: Annotated[str, Prefixed("field_prefix")]
-
     basic_config = load_config(
         PrefixedFieldConfiguration, sources=[MockSource(prefix="source_prefix")]
     )
->>>>>>> e05e5d1f
     assert basic_config.hello == "world prefixed field"
 
 
@@ -316,34 +304,18 @@
             "Cannot convert [world] to any of the types [(<class 'int'>, <class 'float'>, <class 'NoneType'>)]."
         ),
     ):
-<<<<<<< HEAD
-        WrongTypeConfig.load_config()
+        load_config(WrongTypeConfig, sources=[MockSource()])
 
 
 def test_custom_parser():
-    @config(sources=[MockSource()])
     class CustomParserConfig(BaseModel):
         custom_parser: Annotated[list[int], Parser(json_list_parser)]
 
-    basic_config = CustomParserConfig.load_config()
-=======
-        load_config(WrongTypeConfig, sources=[MockSource()])
-
-
-def test_custom_parser():
-    class CustomParserConfig(BaseModel):
-        custom_parser: Annotated[list[int], Parser(json_list_parser)]
-
     basic_config = load_config(CustomParserConfig, sources=[MockSource()])
->>>>>>> e05e5d1f
     assert basic_config.custom_parser == [1, 2, 3, 4]
 
 
 def test_custom_parser_malformed_json():
-<<<<<<< HEAD
-    @config(sources=[MockSource()])
-=======
->>>>>>> e05e5d1f
     class CustomParserConfig(BaseModel):
         malformed_json: Annotated[list[int], Parser(json_list_parser)]
 
@@ -351,44 +323,24 @@
         ValueError,
         match=re.escape("Error parsing the value [1,2,3,4 for key malformed_json."),
     ):
-<<<<<<< HEAD
-        CustomParserConfig.load_config()
+        load_config(CustomParserConfig, sources=[MockSource()])
 
 
 def test_custom_parser_str():
-    @config(sources=[MockSource()])
-=======
-        load_config(CustomParserConfig, sources=[MockSource()])
-
-
-def test_custom_parser_str():
->>>>>>> e05e5d1f
     class CustomParserConfig(BaseModel):
         custom_parser2: Annotated[
             list[str], Parser(lambda x, _: [str(i) for i in x.split(",")])
         ]
 
-<<<<<<< HEAD
-    basic_config = CustomParserConfig.load_config()
-=======
     basic_config = load_config(CustomParserConfig, sources=[MockSource()])
->>>>>>> e05e5d1f
     assert basic_config.custom_parser2 == ["1", "2", "3", "4"]
 
 
 def test_custom_parser_hex_values():
-<<<<<<< HEAD
-    @config(sources=[MockSource()])
     class CustomParserConfig(BaseModel):
         hex_string: Annotated[int, Parser(lambda x, _: int(x, 0))]
 
-    basic_config = CustomParserConfig.load_config()
-=======
-    class CustomParserConfig(BaseModel):
-        hex_string: Annotated[int, Parser(lambda x, _: int(x, 0))]
-
     basic_config = load_config(CustomParserConfig, sources=[MockSource()])
->>>>>>> e05e5d1f
     assert basic_config.hex_string == 0xDEADBEEF
 
 
@@ -396,10 +348,6 @@
     class Inner(BaseModel):
         value: str
 
-<<<<<<< HEAD
-    @config(sources=[MockSource()])
-=======
->>>>>>> e05e5d1f
     class RuntimeSourceConfig(BaseModel):
         hello: str
         runtime_source_var: str
@@ -407,26 +355,16 @@
         lower_false: bool
         random_bool: bool
 
-<<<<<<< HEAD
-    basic_config = RuntimeSourceConfig.load_config(
-        sources=[
-=======
     basic_config = load_config(
         RuntimeSourceConfig,
         sources=[
             MockSource(),
->>>>>>> e05e5d1f
             ArgSource(
                 runtime_source_var="runtime",
                 random_bool="this is not false",
                 **{"nested.value": "world"},
-<<<<<<< HEAD
-            )
-        ]
-=======
             ),
         ],
->>>>>>> e05e5d1f
     )
     assert basic_config.hello == "world"
     assert basic_config.runtime_source_var == "runtime"
@@ -436,34 +374,18 @@
 
 
 def test_plain_text_parser():
-<<<<<<< HEAD
-    @config(sources=[MockSource()])
     class CustomParserConfig(BaseModel):
         plain_text_list: Annotated[list[int], Parser(plain_text_list_parser())]
 
-    basic_config = CustomParserConfig.load_config()
-=======
-    class CustomParserConfig(BaseModel):
-        plain_text_list: Annotated[list[int], Parser(plain_text_list_parser())]
-
     basic_config = load_config(CustomParserConfig, sources=[MockSource()])
->>>>>>> e05e5d1f
     assert basic_config.plain_text_list == [1, 2, 3, 4]
 
 
 def test_malformed_plaintext_list():
-<<<<<<< HEAD
-    @config()
-=======
->>>>>>> e05e5d1f
     class RuntimeSourceConfig(BaseModel):
         malformed_list: Annotated[list[int], Parser(plain_text_list_parser())]
 
     with pytest.raises(
         ValueError, match="Error parsing the value 1,2,3,a for key malformed_list."
     ):
-<<<<<<< HEAD
-        RuntimeSourceConfig.load_config(sources=[ArgSource(malformed_list="1,2,3,a")])
-=======
-        load_config(RuntimeSourceConfig, sources=[ArgSource(malformed_list="1,2,3,a")])
->>>>>>> e05e5d1f
+        load_config(RuntimeSourceConfig, sources=[ArgSource(malformed_list="1,2,3,a")])