--- conflicted
+++ resolved
@@ -1,9 +1,4 @@
-<<<<<<< HEAD
-# Copyright (c) 2024 Microsoft Corporation.
-
-=======
 # Copyright (c) 2025 Microsoft Corporation.
->>>>>>> 87305362
 from unittest.mock import AsyncMock, Mock
 
 import pytest
