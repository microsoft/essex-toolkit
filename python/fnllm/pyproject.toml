--- conflicted
+++ resolved
@@ -36,11 +36,7 @@
     "ipykernel>=6.29.5",
     "hatchling>=1.25.0",
     # OpenAI Optional
-<<<<<<< HEAD
-    "openai>=1.35.12",
-=======
     "openai>=1.53.0",
->>>>>>> 855fb188
     "tiktoken>=0.8.0",
     # Azure Optional
     "azure-identity>=1.17.1",
