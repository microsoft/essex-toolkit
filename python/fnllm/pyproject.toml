[project]
name = "fnllm"
version = "0.0.4"
description = "A function-based LLM protocol and wrapper."
authors = [
    {name="Chris Trevino", email="chtrevin@microsoft.com"},
    {name="Rodrigo Racanicci", email="rracanicci@microsoft.com"}
]
readme = "README.md"
requires-python = ">=3.10"
dependencies = [
    "aiolimiter>=1.1.0",
    "tenacity>=8.5.0",
    "pydantic>=2.8.2",
    "httpx>=0.27.0",
]
[project.optional-dependencies]
openai=[
    "openai>=1.35.12",
    "tiktoken>=0.7.0"
]
azure=[
    "azure-identity>=1.17.1",
    "azure-storage-blob>=12.20.0"
]

<<<<<<< HEAD
[tool.uv]
dev-dependencies = [
    "ruff>=0.5.1",
    "pyright>=1.1.379",
    "pytest>=8.2.2",
    "coverage>=7.5.4",
    "poethepoet>=0.27.0",
    "pytest-asyncio>=0.23.7",
    "ipykernel>=6.29.5",
    "hatchling>=1.25.0",
    # OpenAI Optional
    "openai>=1.35.12",
    "tiktoken>=0.7.0",
    # Azure Optional
    "azure-identity>=1.17.1",
    "azure-storage-blob>=12.20.0"
]
=======
[tool.poetry.dependencies]
python = "^3.10"
aiolimiter = "^1.1.0"
tenacity = "^8.5.0"
pydantic = "^2.8.2"
tiktoken = { version = "^0.7.0", optional = true }
openai = { version = "^1.35.12", optional = true }
azure-identity = { version = "^1.17.1", optional = true }
azure-storage-blob = { version = "^12.20.0", optional = true }
httpx = "^0.27.0"

[tool.poetry.extras]
azure = ["azure-identity", "azure-storage-blob"]
openai = ["openai", "tiktoken"]

[tool.poetry.group.dev.dependencies]
ruff = "^0.6.8"
pyright = "^1.1.379"
pytest = "^8.2.2"
coverage = "^7.5.4"
poethepoet = "^0.27.0"
pytest-asyncio = "^0.23.7"
ipykernel = "^6.29.5"
# Optional Dependencies
tiktoken =  "^0.7.0"
openai =  "^1.35.12"
azure-identity =  "^1.17.1"
azure-storage-blob =  "^12.20.0"

>>>>>>> 9797be57

[build-system]
requires = ["hatchling"]
build-backend = "hatchling.build"


[tool.poe.tasks]
_sort_imports = "ruff check --select I --fix . --preview"
_ruff_check = 'ruff check . --preview'
_format_code = "ruff format  . --preview"
_format_check = 'ruff format . --check --preview'

typecheck = "pyright"
check_package_types = "pyright --verifytypes fnllm --ignoreexternal"
check = ['_format_check', '_ruff_check', 'typecheck', 'check_package_types']
fix = "ruff check --preview --fix ."
fix_unsafe = "ruff check --preview --fix --unsafe-fixes ."
format = ['_sort_imports', '_format_code']
test = "pytest tests"

_test_with_coverage = 'coverage run --source=fnllm -m pytest tests/unit'
_coverage_report = 'coverage report --fail-under=100 --show-missing --omit="fnllm/services/decorator.py"'
_generate_coverage_xml = 'coverage xml --omit="fnllm/services/decorator.py"'
_generate_coverage_html = 'coverage html --omit="fnllm/services/decorator.py"'
test_coverage = [
    '_test_with_coverage',
    '_generate_coverage_xml',
    '_generate_coverage_html',
    '_coverage_report',
]
test_only = "pytest -v -k"

[tool.ruff]
target-version = "py310"
extend-include = ["*.ipynb"]

[tool.ruff.format]
docstring-code-format = true
docstring-code-line-length = 20

[tool.ruff.lint]
select = [
    "E4",
    "E7",
    "E9",
    "W291",
    "YTT",
    "T10",
    "ICN",
    "INP",
    "Q",
    "RSE",
    "SLOT",
    "INT",
    "FLY",
    "LOG",
    "C90",
    "T20",
    "D",
    "RET",
    "PD",
    "N",
    "PIE",
    "SIM",
    "S",
    "G",
    "ERA",
    "ASYNC",
    "TID",
    "UP",
    "SLF",
    "BLE",
    "C4",
    "I",
    "F",
    "A",
    "ARG",
    "PTH",
    "RUF",
    "B",
    "TCH",
    "DTZ",
    "PYI",
    "PT",
    "EM",
    "TRY",
    "PERF",
    "CPY",
    # "FBT", # use named arguments for boolean flags
    # "TD", # todos
    # "FIX", # fixme
    # "FURB" # preview rules
    # ANN # Type annotations, re-enable when we get bandwidth
]
ignore = [
    # Deprecated Rules
    "ANN101",
    "ANN102",
    # Conflicts with interface argument checking
    "ARG002",
    "ANN204",
    "C901",
    # Shadowing built in modules
    "A005",
]

[tool.ruff.lint.per-file-ignores]
"tests/*" = [
    "S",
    "D",
    "ANN",
    "T201",
    "ASYNC",
    "ARG",
    "PTH",
    "TRY",
    "PT001",
    "SLF001",
]
"examples/*" = ["S", "D", "ANN", "T201", "PTH", "TRY", "PERF"]
"*.ipynb" = ["T201"]

[tool.ruff.lint.pydocstyle]
convention = "google"

[tool.pytest.ini_options]
log_cli = true
log_cli_level = "INFO"
log_cli_format = "%(asctime)s [%(levelname)8s] %(message)s (%(filename)s:%(lineno)s)"
log_cli_date_format = "%Y-%m-%d %H:%M:%S"
asyncio_mode = "auto"<|MERGE_RESOLUTION|>--- conflicted
+++ resolved
@@ -24,10 +24,9 @@
     "azure-storage-blob>=12.20.0"
 ]
 
-<<<<<<< HEAD
 [tool.uv]
 dev-dependencies = [
-    "ruff>=0.5.1",
+    "ruff>=0.6.8",
     "pyright>=1.1.379",
     "pytest>=8.2.2",
     "coverage>=7.5.4",
@@ -42,37 +41,6 @@
     "azure-identity>=1.17.1",
     "azure-storage-blob>=12.20.0"
 ]
-=======
-[tool.poetry.dependencies]
-python = "^3.10"
-aiolimiter = "^1.1.0"
-tenacity = "^8.5.0"
-pydantic = "^2.8.2"
-tiktoken = { version = "^0.7.0", optional = true }
-openai = { version = "^1.35.12", optional = true }
-azure-identity = { version = "^1.17.1", optional = true }
-azure-storage-blob = { version = "^12.20.0", optional = true }
-httpx = "^0.27.0"
-
-[tool.poetry.extras]
-azure = ["azure-identity", "azure-storage-blob"]
-openai = ["openai", "tiktoken"]
-
-[tool.poetry.group.dev.dependencies]
-ruff = "^0.6.8"
-pyright = "^1.1.379"
-pytest = "^8.2.2"
-coverage = "^7.5.4"
-poethepoet = "^0.27.0"
-pytest-asyncio = "^0.23.7"
-ipykernel = "^6.29.5"
-# Optional Dependencies
-tiktoken =  "^0.7.0"
-openai =  "^1.35.12"
-azure-identity =  "^1.17.1"
-azure-storage-blob =  "^12.20.0"
-
->>>>>>> 9797be57
 
 [build-system]
 requires = ["hatchling"]
@@ -106,7 +74,6 @@
 test_only = "pytest -v -k"
 
 [tool.ruff]
-target-version = "py310"
 extend-include = ["*.ipynb"]
 
 [tool.ruff.format]
