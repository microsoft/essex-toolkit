--- conflicted
+++ resolved
@@ -94,9 +94,14 @@
         async def invoke(prompt: TInput, **kwargs: Unpack[LLMInput[Any, Any, Any]]):
             key = self._cache_adapter.build_cache_key(prompt, kwargs)
             name = kwargs.get("name")
-<<<<<<< HEAD
+            bypass_cache = kwargs.get("bypass_cache", False)
             bust_cache = kwargs.get("bust_cache", False)
 
+            # If we're bypassing, invoke the delegate directly
+            if bypass_cache:
+                return await delegate(prompt, **kwargs)
+
+            # If we're busting the cache, skip the cache read
             if not bust_cache:
                 cached = await self._cache.get(key)
                 if cached is not None:
@@ -105,17 +110,6 @@
                     return LLMOutput(output=output, cache_hit=True)
 
                 await self._events.on_cache_miss(key, name)
-=======
-            bypass_cache = kwargs.get("bypass_cache", False)
-            if bypass_cache:
-                return await delegate(prompt, **kwargs)
-
-            cached = await self._cache.get(key)
-            if cached is not None:
-                await self._events.on_cache_hit(key, name)
-                output = self._cache_adapter.wrap_output(prompt, kwargs, cached)
-                return LLMOutput(output=output, cache_hit=True)
->>>>>>> 0b7d6319
 
             result = await delegate(prompt, **kwargs)
             input_data = self._cache_adapter.get_cache_input_data(prompt, kwargs)
